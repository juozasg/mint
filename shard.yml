--- conflicted
+++ resolved
@@ -11,15 +11,6 @@
     version: ~> 0.2.1
   baked_file_system:
     github: schovi/baked_file_system
-<<<<<<< HEAD
-    version: 0.9.7
-  kemal:
-    github: kemalcr/kemal
-    version: 0.25.1
-  admiral:
-    github: jwaldrip/admiral.cr
-    version: 1.7.3
-=======
     version: ~> 0.9.8
   kemal:
     github: kemalcr/kemal
@@ -27,7 +18,6 @@
   admiral:
     github: jwaldrip/admiral.cr
     version: ~> 1.9.0
->>>>>>> 49f843c5
   tree_template:
     github: anykeyh/tree_template
     commit: 3fcb71ee6852040077dd1a2c8c55c67f4a95ba4e
@@ -36,15 +26,10 @@
     version: ~> 0.1.1
   dotenv:
     github: gdotdesign/cr-dotenv
-<<<<<<< HEAD
-  markd:
-    github: icyleaf/markd
-=======
     version: ~> 0.3.1
   markd:
     github: icyleaf/markd
     version: ~> 0.2.0
->>>>>>> 49f843c5
 
 development_dependencies:
   ameba:

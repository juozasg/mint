module Mint
  class MintJson
    class Application
      getter title, meta, icon, head, name, theme, display, orientation

      def initialize(@meta = {} of String => String,
                     @orientation = "",
                     @display = "",
                     @theme = "",
                     @title = "",
                     @name = "",
                     @head = "",
                     @icon = "")
      end
    end

    @dependencies = [] of Mint::Installer::Dependency
    @formatter_config = Formatter::Config.new
    @parser = JSON::PullParser.new("{}")
    @source_directories = [] of String
    @test_directories = [] of String
    @external_files = {
      "javascripts" => [] of String,
      "stylesheets" => [] of String,
    }
    @application = Application.new
    @name = ""

    json_error MintJsonRootNotAnObject
    json_error MintJsonRootInvalidKey

    getter test_directories, source_directories, dependencies, application
    getter external_files, name, root, formatter_config

<<<<<<< HEAD
    def self.from_file(path)
      new File.read(path), File.dirname(path), path
    rescue exception : Errno
=======
    def self.parse_current : MintJson
      path = File.join(Dir.current, "mint.json")
      new File.read(path), Dir.current, path
    rescue exception : IO::Error
>>>>>>> b5f0f55e
      raise MintJsonInvalidFile, {
        "result" => exception.to_s,
        "path"   => path,
      }
    rescue error
      raise error
    end

    def self.parse_current : MintJson
      from_file(File.join(Dir.current, "mint.json"))
    end

    # Calculating nodes for the snippet in errors.
    # --------------------------------------------------------------------------

    def node(column_number, line_number)
      position =
        if line_number - 1 == 0
          0
        else
          @json
            .lines[0..line_number - 2]
            .reduce(0) { |acc, line| acc + line.size + 1 }
        end

      to =
        position +
          @json[position..-1].lines.first.size

      data =
        Ast::Data.new(@json, @file)

      Ast::Node.new(
        to: to,
        from: position,
        input: data)
    end

    def node(exception : JSON::ParseException)
      node exception.location
    end

    def node(location)
      node location[1], location[0]
    end

    def current_node
      node @parser.location
    end

    def initialize(@json : String, @root : String, @file : String)
      begin
        @parser = JSON::PullParser.new(@json)
      rescue exception : JSON::ParseException
        raise MintJsonInvalidJson, {
          "node" => node(exception),
        }
      end
      parse_root
    end

    def source_files
      glob =
        source_directories.map { |dir| "#{root}/#{dir}/**/*.mint" }

      Dir.glob(glob)
    end

    # Parsing the root object
    # --------------------------------------------------------------------------

    json_error MintJsonInvalidJson
    json_error MintJsonInvalidFile

    def parse_root
      @parser.read_object do |key|
        case key
        when "name"
          parse_name
        when "source-directories"
          parse_source_directories
        when "test-directories"
          parse_test_directories
        when "application"
          parse_application
        when "dependencies"
          parse_dependencies
        when "formatter"
          parse_formatter
        when "external"
          parse_external_assets
        else
          raise MintJsonRootInvalidKey, {
            "node" => current_node,
            "key"  => key,
          }
        end
      end
    rescue exception : JSON::ParseException
      raise MintJsonRootNotAnObject, {
        "node" => node(exception),
      }
    end

    # Parsing the name
    # --------------------------------------------------------------------------

    json_error MintJsonNameNotString
    json_error MintJsonNameIsEmpty

    def parse_name
      location =
        @parser.location

      @name =
        @parser.read_string

      raise MintJsonNameIsEmpty, {
        "node" => node(location),
      } if @name.empty?
    rescue exception : JSON::ParseException
      raise MintJsonNameNotString, {
        "node" => node(exception),
      }
    end

    # Parsing the head
    # --------------------------------------------------------------------------

    json_error MintJsonHeadNotString
    json_error MintJsonHeadNotExists

    def parse_head
      location =
        @parser.location

      head =
        @parser.read_string

      path =
        File.join(@root, head)

      raise MintJsonHeadNotExists, {
        "node" => node(location),
      } unless File.exists?(path)

      File.read(path)
    rescue exception : JSON::ParseException
      raise MintJsonHeadNotString, {
        "node" => node(exception),
      }
    end

    # Parsing the icon
    # --------------------------------------------------------------------------

    json_error MintJsonIconNotString
    json_error MintJsonIconNotExists

    def parse_icon
      location =
        @parser.location

      icon =
        @parser.read_string

      raise MintJsonIconNotExists, {
        "node" => node(location),
      } unless File.exists?(icon)

      icon
    rescue exception : JSON::ParseException
      raise MintJsonIconNotString, {
        "node" => node(exception),
      }
    end

    # Parsing external assets (JavaScripts, CSS)
    # --------------------------------------------------------------------------

    json_error MintJsonExternalInvalid

    def parse_external_assets
      @parser.read_object do |key|
        case key
        when "javascripts"
          parse_external_javascripts
        when "stylesheets"
          parse_external_style_sheets
        else
          raise MintJsonExternalInvalid, {
            "node" => current_node,
            "key"  => key,
          }
        end
      end
    end

    json_error MintJsonExternalJavascriptsInvalid

    def parse_external_javascripts
      @parser.read_array { parse_external_javascript }
    rescue exception : JSON::ParseException
      raise MintJsonExternalJavascriptsInvalid, {
        "node" => node(exception),
      }
    end

    json_error MintJsonExternalJavascriptNotExists
    json_error MintJsonExternalJavascriptInvalid

    def parse_external_javascript
      location =
        @parser.location

      file =
        @parser.read_string

      path =
        File.join(@root, file)

      raise MintJsonExternalJavascriptNotExists, {
        "node" => node(location),
        "path" => path,
      } if !File.exists?(path) || Dir.exists?(path)

      @external_files["javascripts"] << path
    rescue exception : JSON::ParseException
      raise MintJsonExternalJavascriptInvalid, {
        "node" => node(exception),
      }
    end

    json_error MintJsonExternalStylesheetsInvalid

    def parse_external_style_sheets
      @parser.read_array { parse_external_style_sheet }
    rescue exception : JSON::ParseException
      raise MintJsonExternalStylesheetsInvalid, {
        "node" => node(exception),
      }
    end

    json_error MintJsonExternalStylesheetNotExists
    json_error MintJsonExternalStylesheetInvalid

    def parse_external_style_sheet
      location =
        @parser.location

      file =
        @parser.read_string

      path =
        File.join(@root, file)

      raise MintJsonExternalStylesheetNotExists, {
        "node" => node(location),
        "path" => path,
      } if !File.exists?(path) || Dir.exists?(path)

      @external_files["stylesheets"] << file
    rescue exception : JSON::ParseException
      raise MintJsonExternalStylesheetInvalid, {
        "node" => node(exception),
      }
    end

    # Parsing the source directories
    # --------------------------------------------------------------------------

    json_error MintJsonSourceDirectoriesInvalid
    json_error MintJsonSourceDirectoriesEmpty

    json_error MintJsonSourceDirectoryNotExists
    json_error MintJsonSourceDirectoryInvalid

    def parse_source_directories
      location =
        @parser.location

      @parser.read_array { parse_source_directory }

      raise MintJsonSourceDirectoriesEmpty, {
        "node" => node(location),
      } if @source_directories.empty?
    rescue exception : JSON::ParseException
      raise MintJsonSourceDirectoriesInvalid, {
        "node" => node(exception),
      }
    end

    def parse_source_directory
      location =
        @parser.location

      directory =
        @parser.read_string

      raise MintJsonSourceDirectoryNotExists, {
        "node"      => node(location),
        "directory" => directory,
      } unless Dir.exists?(File.join(@root, directory))

      @source_directories << directory
    rescue exception : JSON::ParseException
      raise MintJsonSourceDirectoryInvalid, {
        "node" => node(exception),
      }
    end

    # Parsing the test directories
    # --------------------------------------------------------------------------

    json_error MintJsonTestDirectoriesInvalid
    json_error MintJsonTestDirectoryNotExists
    json_error MintJsonTestDirectoryInvalid

    def parse_test_directories
      @parser.read_array { parse_test_directory }
    rescue exception : JSON::ParseException
      raise MintJsonTestDirectoriesInvalid, {
        "node" => node(exception),
      }
    end

    def parse_test_directory
      location =
        @parser.location

      directory =
        @parser.read_string

      raise MintJsonTestDirectoryNotExists, {
        "node"      => node(location),
        "directory" => directory,
      } unless Dir.exists?(File.join(@root, directory))
      @test_directories << directory
    rescue exception : JSON::ParseException
      raise MintJsonTestDirectoryInvalid, {
        "node" => node(exception),
      }
    end

    # Parsing the formatter config
    # --------------------------------------------------------------------------
    json_error MintJsonFormatterConfigInvalidKey
    json_error MintJsonFormatterConfigInvalid

    def parse_formatter
      indent_size = 2

      @parser.read_object do |key|
        case key
        when "indent-size"
          indent_size = parse_indent_size
        else
          raise MintJsonApplicationInvalidKey, {
            "node" => current_node,
            "key"  => key,
          }
        end
      end

      @formatter_config = Formatter::Config.new(indent_size: indent_size)
    end

    # Parsing the title
    # --------------------------------------------------------------------------

    json_error MintJsonIndentSizeInvalid

    def parse_indent_size
      @parser.read_int.clamp(0, 100)
    rescue exception : JSON::ParseException
      raise MintJsonIndentSizeInvalid, {
        "node" => node(exception),
      }
    end

    # Parsing the application
    # --------------------------------------------------------------------------

    json_error MintJsonApplicationInvalidKey
    json_error MintJsonApplicationInvalid

    def parse_application
      meta =
        {} of String => String

      orientation = ""
      display = ""
      title = ""
      theme = ""
      name = ""
      icon = ""
      head = ""

      @parser.read_object do |key|
        case key
        when "head"
          head = parse_head
        when "title"
          title = parse_title
        when "meta"
          meta = parse_meta
        when "name"
          name = parse_application_name
        when "theme-color"
          theme = parse_theme
        when "orientation"
          orientation = parse_orientation
        when "display"
          display = parse_display
        when "icon"
          icon = parse_icon
        else
          raise MintJsonApplicationInvalidKey, {
            "node" => current_node,
            "key"  => key,
          }
        end
      end

      @application =
        Application.new(
          title: title,
          meta: meta,
          icon: icon,
          head: head,
          name: name,
          theme: theme,
          orientation: orientation,
          display: display)
    rescue exception : JSON::ParseException
      raise MintJsonApplicationInvalid, {
        "node" => node(exception),
      }
    end

    # Parsing the meta tags
    # --------------------------------------------------------------------------

    json_error MintJsonMetaValueNotString
    json_error MintJsonMetaInvalid

    json_error MintJsonKeywordNotString
    json_error MintJsonKeywordsInvalid

    def parse_meta
      meta = {} of String => String

      @parser.read_object do |key|
        value =
          case key
          when "keywords"
            parse_keywords
          else
            parse_meta_value
          end

        meta[key] = value
      end

      meta
    rescue exception : JSON::ParseException
      raise MintJsonMetaInvalid, {
        "node" => node(exception),
      }
    end

    def parse_keywords
      keywords = [] of String

      @parser.read_array do
        keywords << parse_keyword
      end

      keywords.join(',')
    rescue exception : JSON::ParseException
      raise MintJsonKeywordsInvalid, {
        "node" => node(exception),
      }
    end

    def parse_keyword
      @parser.read_string
    rescue exception : JSON::ParseException
      raise MintJsonKeywordNotString, {
        "node" => node(exception),
      }
    end

    def parse_meta_value
      @parser.read_string
    rescue exception : JSON::ParseException
      raise MintJsonMetaValueNotString, {
        "node" => node(exception),
      }
    end

    # Parsing the title
    # --------------------------------------------------------------------------

    json_error MintJsonTitleInvalid
    json_error MintJsonTitleIsEmpty

    def parse_title
      location =
        @parser.location

      title =
        @parser.read_string

      raise MintJsonTitleIsEmpty, {
        "node" => node(location),
      } if title.empty?

      title
    rescue exception : JSON::ParseException
      raise MintJsonTitleInvalid, {
        "node" => node(exception),
      }
    end

    # Parsing the name
    # --------------------------------------------------------------------------

    json_error MintJsonApplicationNameInvalid

    def parse_application_name
      @parser.read_string
    rescue exception : JSON::ParseException
      raise MintJsonApplicationNameInvalid, {
        "node" => node(exception),
      }
    end

    # Parsing the theme
    # --------------------------------------------------------------------------

    json_error MintJsonThemeInvalid

    def parse_theme
      @parser.read_string
    rescue exception : JSON::ParseException
      raise MintJsonThemeInvalid, {
        "node" => node(exception),
      }
    end

    # Parsing the orientation
    # --------------------------------------------------------------------------

    json_error MintJsonOrientationInvalid

    def parse_orientation
      @parser.read_string
    rescue exception : JSON::ParseException
      raise MintJsonOrientationInvalid, {
        "node" => node(exception),
      }
    end

    # Parsing the display
    # --------------------------------------------------------------------------

    json_error MintJsonDisplayInvalid

    def parse_display
      @parser.read_string
    rescue exception : JSON::ParseException
      raise MintJsonDisplayInvalid, {
        "node" => node(exception),
      }
    end

    # Parsing the dependencies
    # --------------------------------------------------------------------------

    json_error MintJsonDependencyInvalidConstraint
    json_error MintJsonDependencyConstraintInvalid
    json_error MintJsonDependenciesInvalid
    json_error MintJsonDependencyInvalid

    def parse_dependencies
      @parser.read_object do |key|
        @dependencies << parse_dependency key
      end
    rescue exception : JSON::ParseException
      raise MintJsonDependenciesInvalid, {
        "node" => node(exception),
      }
    end

    def parse_dependency(key)
      repository = nil
      constraint = nil

      @parser.read_object_or_null do |dependency_key|
        case dependency_key
        when "repository"
          repository = @parser.read_string
        when "constraint"
          constraint = parse_constraint
        else
          raise Error.new
        end
      end

      raise "Should not happen" unless repository
      raise "Should not happen" unless constraint

      Mint::Installer::Dependency.new key, repository, constraint
    rescue exception : JSON::ParseException
      raise MintJsonDependencyInvalid, {
        "node" => node(exception),
      }
    end

    def parse_constraint
      location =
        @parser.location

      raw =
        @parser.read_string

      match =
        raw.match(/(\d+\.\d+\.\d+)\s*<=\s*v\s*<\s*(\d+\.\d+\.\d+)/)

      if match
        lower =
          Mint::Installer::Semver.parse(match[1])

        upper =
          Mint::Installer::Semver.parse(match[2])

        raise MintJsonDependencyInvalidConstraint, {
          "node" => node(location),
        } if !upper || !lower

        Mint::Installer::SimpleConstraint.new(lower, upper)
      else
        match =
          raw.match(/(.*?):(\d+\.\d+\.\d+)/)

        if match
          version =
            Mint::Installer::Semver.parse(match[2])

          target =
            match[1]

          raise MintJsonDependencyInvalidConstraint, {
            "node" => node(location),
          } unless version

          Mint::Installer::FixedConstraint.new(version, target)
        else
          raise MintJsonDependencyInvalidConstraint, {
            "node" => node(location),
          }
        end
      end
    rescue exception : JSON::ParseException
      raise MintJsonDependencyConstraintInvalid, {
        "node" => node(exception),
      }
    end

    json_error MintJsonDependencyNotInstalled

    def check_dependencies!
      dependencies.each do |dependency|
        next if dependency_exists?(dependency.name)
        raise MintJsonDependencyNotInstalled, {"name" => dependency.name}
      end
    end

    def dependency_exists?(name : String)
      Dir.exists?(".mint/packages/#{name}")
    end
  end
end<|MERGE_RESOLUTION|>--- conflicted
+++ resolved
@@ -32,16 +32,9 @@
     getter test_directories, source_directories, dependencies, application
     getter external_files, name, root, formatter_config
 
-<<<<<<< HEAD
     def self.from_file(path)
       new File.read(path), File.dirname(path), path
-    rescue exception : Errno
-=======
-    def self.parse_current : MintJson
-      path = File.join(Dir.current, "mint.json")
-      new File.read(path), Dir.current, path
     rescue exception : IO::Error
->>>>>>> b5f0f55e
       raise MintJsonInvalidFile, {
         "result" => exception.to_s,
         "path"   => path,

module Mint
  class TypeChecker
    type_error FunctionArgumentConflict
    type_error FunctionTypeMismatch

    def static_type_signature(node : Ast::Function) : Checkable
      arguments =
        node.arguments.map { |argument| resolve argument.type }

      return_type =
        resolve node.type

      defined_type =
        Type.new("Function", arguments + [return_type])

      Comparer.normalize(defined_type)
    end

    def check(node : Ast::Function) : Checkable
      scope node do
        scope node.where.try(&.statements) || [] of Ast::WhereStatement do
          node.arguments.each do |argument|
            name =
              argument.name.value

            other =
              (node.arguments - [argument]).find(&.name.value.==(name))

            raise FunctionArgumentConflict, {
              "node"  => argument,
              "other" => other,
              "name"  => name,
            } if other
          end

          arguments =
            resolve node.arguments

          body_type =
            resolve node.body

          return_type =
            resolve node.type

<<<<<<< HEAD
          defined_type =
            Type.new("Function", arguments + [return_type])
=======
        defined_type =
          Comparer.normalize(Type.new("Function", arguments + [return_type]))
>>>>>>> 443a9fb8

          final_type =
            Type.new("Function", arguments + [body_type])

          resolved =
            Comparer.compare(defined_type, final_type)

          raise FunctionTypeMismatch, {
            "expected" => return_type,
            "got"      => body_type,
            "node"     => node,
          } unless resolved

<<<<<<< HEAD
          Comparer.normalize(defined_type)
        end
=======
        resolved
>>>>>>> 443a9fb8
      end
    end
  end
end<|MERGE_RESOLUTION|>--- conflicted
+++ resolved
@@ -33,6 +33,8 @@
             } if other
           end
 
+          node.where.try { |item| resolve item }
+
           arguments =
             resolve node.arguments
 
@@ -42,13 +44,8 @@
           return_type =
             resolve node.type
 
-<<<<<<< HEAD
           defined_type =
-            Type.new("Function", arguments + [return_type])
-=======
-        defined_type =
-          Comparer.normalize(Type.new("Function", arguments + [return_type]))
->>>>>>> 443a9fb8
+            Comparer.normalize(Type.new("Function", arguments + [return_type]))
 
           final_type =
             Type.new("Function", arguments + [body_type])
@@ -62,12 +59,8 @@
             "node"     => node,
           } unless resolved
 
-<<<<<<< HEAD
-          Comparer.normalize(defined_type)
+          resolved
         end
-=======
-        resolved
->>>>>>> 443a9fb8
       end
     end
   end

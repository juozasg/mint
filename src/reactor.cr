module Mint
  # Reactor is the development server of Mint, it has the following features:
  # * Serve the compiled application script, index file, and favicons
  # * Watch all source files (application and packages as well) and if any
  #   changed it removes its AST from the cache, parses it
  #   again and then recompile the application script
  # * Renders any error as HTML
  # * Keeps a cache of ASTs of the parsed files for faster recompilation
  # * When --auto-format flag is passed all source files are watched and if
  #   any changes it formats the file
  class Reactor
    @sockets = [] of HTTP::WebSocket
<<<<<<< HEAD
    @error : String | Nil = nil
    @ast : Ast = Ast.new
    @script = ""
=======
    @error : String?
    @watcher : AstWatcher
>>>>>>> 0c04876b
    @host : String
    @port : Int32
    @auto_format : Bool

    getter ast : Ast = Ast.new
    getter script = ""

    def self.start(host : String, port : Int32, auto_format : Bool)
      new host, port, auto_format
    end

    def initialize(@host, @port, @auto_format)
      terminal.measure "#{COG} Ensuring dependencies... " do
        MintJson.parse_current.check_dependencies!
      end

      workspace = Workspace.current
      workspace.format = auto_format
      init(workspace)
      workspace.on "change" do |result|
        update result
        notify
      end

<<<<<<< HEAD
      workspace.watch
=======
              unless formatted == File.read(file)
                File.write(file, formatted)
              end
            end
          }, true) do |result|
          case result
          when Ast
            @ast = result
            @error = nil
            compile_script
          when Error
            @error = result.to_html
          end
        end
>>>>>>> 0c04876b

      watch_for_changes
      setup_kemal

      Server.run "Development", @host, @port, @host, @port
    end

    def init(workspace)
      prefix = "#{COG} Parsing files"
      line = ""

      elapsed = Time.measure do
        workspace.initialize_cache do |_, index, size|
          counter =
            "#{index} / #{size}".colorize.mode(:bold)

          line =
            "#{prefix}: #{counter}".ljust(line.size)

          terminal.io.print(line + "\r")
          terminal.io.flush
        end
      end

      elapsed = TimeFormat.auto(elapsed).colorize.mode(:bold).to_s
      terminal.io.print "#{prefix}... #{elapsed}".ljust(line.size) + "\n"

      @ast = workspace.ast
      compile_script
    rescue exception : Error
      @error = exception.to_html
    end

    def update(result)
      case result
      when Ast
        @ast = result
        @error = nil
        compile_script
      when Error
        @error = result.to_html
      end
    end

    def compile_script
      # Create a brand new TypeChecker.
      type_checker =
        TypeChecker.new(ast)

      # Type check.
      type_checker.check

      # Compile.
      @script = Compiler.compile type_checker.artifacts
      @error = nil
    rescue exception : Error
      @error = exception.to_html
      @script = ""
    end

    def index
      if @error
        <<-HTML
        <html>
          <head>
            <meta name="viewport" content="width=device-width, initial-scale=1, shrink-to-fit=no">
            <script src="/live-reload.js"></script>
          </head>
          <body>
            #{@error}
          </body>
        </html>
        HTML
      else
        IndexHtml.render(Environment::DEVELOPMENT)
      end
    end

    # Sets up the kemal routes...
    def setup_kemal
      gzip true

      get "/index.js" do |env|
        env.response.content_type = "application/javascript"

        script
      end

      get "/external-javascripts.js" do |env|
        env.response.content_type = "application/javascript"

        SourceFiles.external_javascripts.to_s
      end

      get "/external-stylesheets.css" do |env|
        env.response.content_type = "text/css"

        SourceFiles.external_stylesheets.to_s
      end

      get "/:name" do |env|
        # Set cache to expire in 30 days.
        env.response.headers["Cache-Control"] = "max-age=2592000"

        # Try to figure out mime type from name in case it's baked or served
        # from public. Later on favicon and fallback content_type is overridden.
        env.response.content_type =
          MIME.from_filename?(env.params.url["name"]).to_s

        path = "./public/#{env.params.url["name"]}"

        # If there is any static file available serve that.
        if File.exists?(path)
          next File.read(path)
        end

        # If there is a baked file serve that.
        begin
          Assets.read(env.params.url["name"])
        rescue BakedFileSystem::NoSuchFileError
          match = env.params.url["name"].match(/icon-(\d+)x\d+\.png$/)

          # If it's a favicon generate it and return that.
          if match
            env.response.content_type =
              "image/png"

            json =
              MintJson.parse_current

            IconGenerator.convert(json.application.icon, match[1])
          else
            env.response.content_type =
              "text/html"

            # Else return the index so push state can work as intended.
            index
          end
        end
      end

      # If we didn't handle any route return the index as well.
      error 404 do |env|
        halt env, response: index, status_code: 200
      end

      # On websocket connections save the socket for notifications.
      ws "/" do |socket|
        @sockets.push socket

        socket.on_close do |_|
          @sockets.delete(socket)
        end
      end
    end

    # Notifies all connected sockets to reload the page.
    def notify
      @sockets.each do |socket|
        socket.send("reload")
      end
    end

    # Sets up watchers to detect changes
    def watch_for_changes
      Env.env.try do |file|
        spawn do
          Watcher.watch([file]) do
            Env.load do
              terminal.measure "#{COG} Environment variables changed recompiling... " do
                compile_script
              end

              notify
            end
          end
        end
      end
    end

    def terminal
      Render::Terminal::STDOUT
    end
  end
end<|MERGE_RESOLUTION|>--- conflicted
+++ resolved
@@ -10,14 +10,9 @@
   #   any changes it formats the file
   class Reactor
     @sockets = [] of HTTP::WebSocket
-<<<<<<< HEAD
-    @error : String | Nil = nil
+    @error : String?
     @ast : Ast = Ast.new
     @script = ""
-=======
-    @error : String?
-    @watcher : AstWatcher
->>>>>>> 0c04876b
     @host : String
     @port : Int32
     @auto_format : Bool
@@ -42,24 +37,7 @@
         notify
       end
 
-<<<<<<< HEAD
       workspace.watch
-=======
-              unless formatted == File.read(file)
-                File.write(file, formatted)
-              end
-            end
-          }, true) do |result|
-          case result
-          when Ast
-            @ast = result
-            @error = nil
-            compile_script
-          when Error
-            @error = result.to_html
-          end
-        end
->>>>>>> 0c04876b
 
       watch_for_changes
       setup_kemal

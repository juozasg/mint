--- conflicted
+++ resolved
@@ -34,13 +34,7 @@
           css_body
         end
 
-<<<<<<< HEAD
         self << Ast::Style.new(
-          definitions: definitions,
-          selectors: selectors,
-=======
-        Ast::Style.new(
->>>>>>> a2b20e7f
           from: start_position,
           arguments: arguments,
           to: position,

--- conflicted
+++ resolved
@@ -30,13 +30,8 @@
 
         default = expression! StateExpectedDefaultValue
 
-<<<<<<< HEAD
         self << Ast::State.new(
-          default: default.as(Ast::Expression),
-=======
-        Ast::State.new(
           default: default,
->>>>>>> 0c04876b
           from: start_position,
           comment: comment,
           to: position,

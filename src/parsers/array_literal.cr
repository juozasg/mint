--- conflicted
+++ resolved
@@ -19,9 +19,6 @@
 
         char "]", ArrayExpectedClosingBracket
 
-<<<<<<< HEAD
-        self << Ast::ArrayLiteral.new(
-=======
         type = start do
           whitespace
           skip unless keyword "of"
@@ -29,8 +26,7 @@
           type_or_type_variable! ArrayLiteralExpectedTypeOrVariable
         end
 
-        Ast::ArrayLiteral.new(
->>>>>>> f8322c38
+        self << Ast::ArrayLiteral.new(
           from: start_position,
           items: items,
           type: type,

module Mint
  class Parser
    syntax_error CssMediaExpectedOpeningBracket
    syntax_error CssMediaExpectedClosingBracket
    syntax_error CssMediaExpectedName

    syntax_error CssMediaExpectedSpaceAfterKeyword

    def css_media : Ast::CssMedia | Nil
      start do |start_position|
        skip unless keyword "@media"

        whitespace! CssMediaExpectedSpaceAfterKeyword

        content = gather { chars "^{" }.to_s.strip

        raise CssMediaExpectedName if content.empty?

        body = block(
          opening_bracket: CssMediaExpectedOpeningBracket,
          closing_bracket: CssMediaExpectedClosingBracket) do
          css_body
        end

<<<<<<< HEAD
        self << Ast::CssMedia.new(
          definitions: definitions,
=======
        Ast::CssMedia.new(
>>>>>>> a2b20e7f
          from: start_position,
          content: content,
          to: position,
          input: data,
          body: body)
      end
    end
  end
end<|MERGE_RESOLUTION|>--- conflicted
+++ resolved
@@ -22,12 +22,7 @@
           css_body
         end
 
-<<<<<<< HEAD
         self << Ast::CssMedia.new(
-          definitions: definitions,
-=======
-        Ast::CssMedia.new(
->>>>>>> a2b20e7f
           from: start_position,
           content: content,
           to: position,

--- conflicted
+++ resolved
@@ -13,13 +13,8 @@
 
         body = expression! ParallelStatementExpectedExpression
 
-<<<<<<< HEAD
         self << Ast::ParallelStatement.new(
-          expression: body.as(Ast::Expression),
-=======
-        Ast::ParallelStatement.new(
           expression: body,
->>>>>>> 0c04876b
           from: start_position,
           to: position,
           input: data,

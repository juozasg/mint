--- conflicted
+++ resolved
@@ -19,13 +19,8 @@
             expression! CaseBranchExpectedExpression
           end
 
-<<<<<<< HEAD
         self << Ast::CaseBranch.new(
-          match: match.as(Ast::EnumDestructuring | Ast::TupleDestructuring | Ast::Expression | Nil),
-=======
-        Ast::CaseBranch.new(
           match: match.as(Ast::EnumDestructuring | Ast::TupleDestructuring | Ast::Expression?),
->>>>>>> 0c04876b
           expression: expression,
           from: start_position,
           to: position,

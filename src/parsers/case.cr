module Mint
  class Parser
    syntax_error CaseExpectedOpeningParentheses
    syntax_error CaseExpectedClosingParentheses
    syntax_error CaseExpectedOpeningBracket
    syntax_error CaseExpectedClosingBracket
    syntax_error CaseExpectedCondition
    syntax_error CaseExpectedBranches

    def case_expression(for_css : Bool = false) : Ast::Case?
      start do |start_position|
        skip unless keyword "case"

        whitespace

        char '(', CaseExpectedOpeningParentheses

        whitespace
        condition = expression! CaseExpectedCondition
        whitespace

        char ')', CaseExpectedClosingParentheses

        body = block(
          opening_bracket: CaseExpectedOpeningBracket,
          closing_bracket: CaseExpectedClosingBracket
        ) do
          items = many { case_branch(for_css) || comment }.compact
          raise CaseExpectedBranches if items.empty?
          items
        end

        branches = [] of Ast::CaseBranch
        comments = [] of Ast::Comment

        body.each do |item|
          case item
          when Ast::CaseBranch
            branches << item
          when Ast::Comment
            comments << item
          else
            # ignore
          end
        end

<<<<<<< HEAD
        self << Ast::Case.new(
          condition: condition.as(Ast::Expression),
=======
        Ast::Case.new(
          condition: condition,
>>>>>>> 0c04876b
          from: start_position,
          branches: branches,
          comments: comments,
          to: position,
          input: data)
      end
    end
  end
end<|MERGE_RESOLUTION|>--- conflicted
+++ resolved
@@ -44,13 +44,8 @@
           end
         end
 
-<<<<<<< HEAD
         self << Ast::Case.new(
-          condition: condition.as(Ast::Expression),
-=======
-        Ast::Case.new(
           condition: condition,
->>>>>>> 0c04876b
           from: start_position,
           branches: branches,
           comments: comments,

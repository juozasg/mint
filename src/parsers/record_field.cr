--- conflicted
+++ resolved
@@ -15,13 +15,8 @@
 
         value = expression! RecordFieldExpectedExpression
 
-<<<<<<< HEAD
         self << Ast::RecordField.new(
-          value: value.as(Ast::Expression),
-=======
-        Ast::RecordField.new(
           value: value,
->>>>>>> 0c04876b
           from: start_position,
           comment: comment,
           to: position,

--- conflicted
+++ resolved
@@ -12,20 +12,10 @@
 
         field = variable! AccessExpectedVariable
 
-<<<<<<< HEAD
-        fields = many do
-          next unless char! '.'
-          variable! AccessExpectedVariable
-        end
-
-        self << Ast::Access.new(
-          fields: ([base] + fields).compact,
-=======
         array_access_or_call(Ast::Access.new(
           lhs: lhs,
           safe: safe,
           field: field,
->>>>>>> 7cefe2ce
           from: start_position,
           to: position,
           input: data))

--- conflicted
+++ resolved
@@ -9,16 +9,9 @@
       end
     end
 
-<<<<<<< HEAD
-    getter config
-
-    def initialize(@config : Config = Config.new)
-=======
-    getter ast : Ast
     getter config : Config
 
-    def initialize(@ast, @config = Config.new)
->>>>>>> 0c04876b
+    def initialize(@config = Config.new)
       @skip = [] of {String, String}
     end
 

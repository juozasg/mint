--- conflicted
+++ resolved
@@ -1,12 +1,7 @@
 module Mint
   class Compiler
-<<<<<<< HEAD
-    def compile(node : Ast::Argument) : String
+    def _compile(node : Ast::Argument) : String
       vars[node]? || (vars[node] = js.next_variable)
-=======
-    def _compile(node : Ast::Argument) : String
-      node.name.value
->>>>>>> ef234835
     end
   end
 end
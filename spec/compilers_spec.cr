require "./spec_helper"

<<<<<<< HEAD
Dir
  .glob("./spec/compilers/**/*")
  .select { |file| File.file?(file) }
  .sort
  .each do |file|
    it file do
      # Read and separate sample from expected
      sample, expected = File.read(file).split("-"*80)
=======
Dir.glob("./spec/compilers/**/*").sort.each do |file|
  it file do
    # Read and separate sample from expected
    sample, expected = File.read(file).split("-" * 80)
>>>>>>> 80171486

      # Parse the sample
      ast = Mint::Parser.parse(sample, file)
      ast.class.should eq(Mint::Ast)

      # Compare results
      result = Mint::Compiler.compile_bare(Mint::TypeChecker.check(ast))

      begin
        result.should eq(expected.strip)
      rescue error
        fail diff(expected, result)
      end
    end
  end<|MERGE_RESOLUTION|>--- conflicted
+++ resolved
@@ -1,6 +1,5 @@
 require "./spec_helper"
 
-<<<<<<< HEAD
 Dir
   .glob("./spec/compilers/**/*")
   .select { |file| File.file?(file) }
@@ -8,13 +7,7 @@
   .each do |file|
     it file do
       # Read and separate sample from expected
-      sample, expected = File.read(file).split("-"*80)
-=======
-Dir.glob("./spec/compilers/**/*").sort.each do |file|
-  it file do
-    # Read and separate sample from expected
-    sample, expected = File.read(file).split("-" * 80)
->>>>>>> 80171486
+      sample, expected = File.read(file).split("-" * 80)
 
       # Parse the sample
       ast = Mint::Parser.parse(sample, file)

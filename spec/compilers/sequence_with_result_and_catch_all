module Result {
  fun error (input : a) : Result(a, b) {
    `new Err(arguments[0])`
  }
}

component Main {
  fun test : Promise(Never, String) {
    sequence {
      Result.error("")

      "test"
    } catch {
      "test"
    }
  }

  fun render : Html {
    try {
      test()

      <div/>
    }
  }
}
--------------------------------------------------------------------------------
<<<<<<< HEAD
const B = new(class {
  b(c) {
    return new Err(arguments[0])
=======
const $Result = new(class extends Module {
  error(input) {
    return new Err(input)
>>>>>>> 45f6fe56
  }
})

class A extends Component {
  a() {
    return (async () => {
      let _ = null

      try {
        let _0 = B.b(``)

        if (_0 instanceof Err) {
          throw _0.value
        }

        _0.value

        _ = await `test`
      } catch (_error) {
        if (!(_error instanceof DoError)) {
          _ = `test`
        }
      }

      return _
    })()
  }

  render() {
    return (() => {
<<<<<<< HEAD
      this.a()
=======
      this.test()
>>>>>>> 45f6fe56

      return _createElement("div", {})
    })()
  }
}

A.displayName = "Main"<|MERGE_RESOLUTION|>--- conflicted
+++ resolved
@@ -1,6 +1,6 @@
 module Result {
   fun error (input : a) : Result(a, b) {
-    `new Err(arguments[0])`
+    `new Err(#{input})`
   }
 }
 
@@ -24,15 +24,9 @@
   }
 }
 --------------------------------------------------------------------------------
-<<<<<<< HEAD
-const B = new(class {
+const B = new(class extends Module {
   b(c) {
-    return new Err(arguments[0])
-=======
-const $Result = new(class extends Module {
-  error(input) {
-    return new Err(input)
->>>>>>> 45f6fe56
+    return new Err(c)
   }
 })
 
@@ -63,11 +57,7 @@
 
   render() {
     return (() => {
-<<<<<<< HEAD
       this.a()
-=======
-      this.test()
->>>>>>> 45f6fe56
 
       return _createElement("div", {})
     })()

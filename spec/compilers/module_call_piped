module Test {
  fun a (value : String, x : Bool) : String {
    value
  }

  fun b : String {
    true
    |> Test.a("Lorem ipsum dolor sit amet")
  }
}

component Main {
  fun render : String {
    Test.b()
  }
}
--------------------------------------------------------------------------------
<<<<<<< HEAD
const $Test = new(class {
  a(a, b) {
    return a
=======
const $Test = new(class extends Module {
  a(value, x) {
    return value
>>>>>>> 45f6fe56
  }

  b() {
    return $Test.a(`Lorem ipsum dolor sit amet`, true)
  }
})

class $Main extends Component {
  render() {
    return $Test.b()
  }
}

$Main.displayName = "Main"<|MERGE_RESOLUTION|>--- conflicted
+++ resolved
@@ -15,15 +15,9 @@
   }
 }
 --------------------------------------------------------------------------------
-<<<<<<< HEAD
-const $Test = new(class {
+const $Test = new(class extends Module {
   a(a, b) {
     return a
-=======
-const $Test = new(class extends Module {
-  a(value, x) {
-    return value
->>>>>>> 45f6fe56
   }
 
   b() {

record Record {
  name: String
}

component Main {
  property record : Record = { name = "Doe" }

  fun test : Record {
    { record | name = "John" }
  }

  fun render : Html {
    try {
      test()

      <div/>
    }
  }
}
--------------------------------------------------------------------------------
class $$Record extends Record {}

$$Record.mappings = {
  "name": null
}

$$Record.decode = (_input) => {
  let name = Decoder.field(`name`, Decoder.string)(_input)
  if (name instanceof Err) {
    return name
  }

  return new Ok(new $$Record({
    name: name.value
  }))
}

class A extends Component {
  construtor(props) {
    super(props)

    this.defaultProps = {
      d: new $$Record({
        name: `Doe`
      })
    }
  }

  get b() {
    this.props.b || this.defaultProps.b
  }

  a() {
    return _update(this.b, {
      name: `John`
    })
  }

  render() {
    return (() => {
<<<<<<< HEAD
      this.a()
=======
      this.test()
>>>>>>> 45f6fe56

      return _createElement("div", {})
    })()
  }
}

$Main.displayName = "Main"<|MERGE_RESOLUTION|>--- conflicted
+++ resolved
@@ -20,15 +20,11 @@
 --------------------------------------------------------------------------------
 class $$Record extends Record {}
 
-$$Record.mappings = {
-  "name": null
-}
+$$Record.mappings = {"name":null}
 
 $$Record.decode = (_input) => {
   let name = Decoder.field(`name`, Decoder.string)(_input)
-  if (name instanceof Err) {
-    return name
-  }
+  if (name instanceof Err) { return name }
 
   return new Ok(new $$Record({
     name: name.value
@@ -36,37 +32,31 @@
 }
 
 class A extends Component {
-  construtor(props) {
+  constructor(props) {
     super(props)
 
     this.defaultProps = {
-      d: new $$Record({
-        name: `Doe`
+      b: new B({
+        d: `Doe`
       })
     }
   }
 
   get b() {
-    this.props.b || this.defaultProps.b
+    return this.props.b || this.defaultProps.b
   }
 
   a() {
-    return _update(this.b, {
-      name: `John`
-    })
+    return _update(this.b, { d: `John` })
   }
 
   render() {
     return (() => {
-<<<<<<< HEAD
       this.a()
-=======
-      this.test()
->>>>>>> 45f6fe56
 
       return _createElement("div", {})
     })()
   }
 }
 
-$Main.displayName = "Main"+A.displayName = "Main"
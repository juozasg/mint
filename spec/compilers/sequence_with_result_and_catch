--- conflicted
+++ resolved
@@ -24,15 +24,9 @@
   }
 }
 --------------------------------------------------------------------------------
-<<<<<<< HEAD
-const B = new(class {
+const B = new(class extends Module {
   b(c) {
     return new Err(arguments[0])
-=======
-const $Result = new(class extends Module {
-  error(input) {
-    return new Err(input)
->>>>>>> 45f6fe56
   }
 })
 
@@ -68,11 +62,7 @@
 
   render() {
     return (() => {
-<<<<<<< HEAD
       this.a()
-=======
-      this.test()
->>>>>>> 45f6fe56
 
       return _createElement("div", {})
     })()

component Main {
  fun render : Html {
    <div as input>
    </div>
  }
}
--------------------------------------------------------------------------------
class $Main extends Component {
  render() {
    return _createElement("div", {
<<<<<<< HEAD
      "ref": (ref => {
        ref ? ((a) => {
          return null
        }).call(this, ref) : null
      })
=======
      ref: (element) => {
        this._input = element
      }
>>>>>>> 45f6fe56
    })
  }
}

$Main.displayName = "Main"<|MERGE_RESOLUTION|>--- conflicted
+++ resolved
@@ -8,17 +8,9 @@
 class $Main extends Component {
   render() {
     return _createElement("div", {
-<<<<<<< HEAD
-      "ref": (ref => {
-        ref ? ((a) => {
-          return null
-        }).call(this, ref) : null
-      })
-=======
       ref: (element) => {
         this._input = element
       }
->>>>>>> 45f6fe56
     })
   }
 }
